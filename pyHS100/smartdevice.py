"""Python library supporting TP-Link Smart Home devices.

The communication protocol was reverse engineered by Lubomir Stroetmann and
Tobias Esser in 'Reverse Engineering the TP-Link HS110':
https://www.softscheck.com/en/reverse-engineering-tp-link-hs110/

This library reuses codes and concepts of the TP-Link WiFi SmartPlug Client
at https://github.com/softScheck/tplink-smartplug, developed by Lubomir
Stroetmann which is licensed under the Apache License, Version 2.0.

You may obtain a copy of the license at
http://www.apache.org/licenses/LICENSE-2.0
"""
<<<<<<< HEAD
import asyncio
=======
>>>>>>> b5e585e1
import logging
from collections import defaultdict
from datetime import datetime, timedelta
from enum import Enum
from typing import Any, Dict, Optional
<<<<<<< HEAD
=======

from deprecation import deprecated
>>>>>>> b5e585e1

from .protocol import TPLinkSmartHomeProtocol

_LOGGER = logging.getLogger(__name__)


class DeviceType(Enum):
    """Device type enum."""

    Plug = 1
    Bulb = 2
    Strip = 3
    Unknown = -1


class SmartDeviceException(Exception):
    """Base exception for device errors."""


class EmeterStatus(dict):
    """Container for converting different representations of emeter data.

    Newer FW/HW versions postfix the variable names with the used units,
    where-as the olders do not have this feature.

    This class automatically converts between these two to allow
    backwards and forwards compatibility.
    """

    def __getitem__(self, item):
        valid_keys = [
            "voltage_mv",
            "power_mw",
            "current_ma",
            "energy_wh",
            "total_wh",
            "voltage",
            "power",
            "current",
            "total",
            "energy",
        ]

        # 1. if requested data is available, return it
        if item in super().keys():
            return super().__getitem__(item)
        # otherwise decide how to convert it
        else:
            if item not in valid_keys:
                raise KeyError(item)
            if "_" in item:  # upscale
                return super().__getitem__(item[: item.find("_")]) * 10 ** 3
            else:  # downscale
                for i in super().keys():
                    if i.startswith(item):
                        return self.__getitem__(i) / 10 ** 3

                raise SmartDeviceException("Unable to find a value for '%s'" % item)


class SmartDevice:
    """Base class for all supported device types."""

    STATE_ON = "ON"
    STATE_OFF = "OFF"

    def __init__(
        self,
        host: str,
        protocol: Optional[TPLinkSmartHomeProtocol] = None,
        context: str = None,
        cache_ttl: int = 3,
    ) -> None:
        """Create a new SmartDevice instance.

        :param str host: host name or ip address on which the device listens
        :param context: optional child ID for context in a parent device
        """
        self.host = host
        if protocol is None:  # pragma: no cover
            protocol = TPLinkSmartHomeProtocol()
        self.protocol = protocol
        self.emeter_type = "emeter"
        self.context = context
        self.num_children = 0
        self.cache_ttl = timedelta(seconds=cache_ttl)
        _LOGGER.debug(
            "Initializing %s using context %s and cache ttl %s",
            self.host,
            self.context,
            self.cache_ttl,
        )
        self.cache = defaultdict(lambda: defaultdict(lambda: None))  # type: ignore
        self._device_type = DeviceType.Unknown

    def _result_from_cache(self, target, cmd) -> Optional[Dict]:
        """Return query result from cache if still fresh.

        Only results from commands starting with `get_` are considered cacheable.

        :param target: Target system
        :param cmd: Command
        :rtype: query result or None if expired.
        """
        _LOGGER.debug("Checking cache for %s %s", target, cmd)
        if cmd not in self.cache[target]:
            return None

        cached = self.cache[target][cmd]
        if cached and cached["last_updated"] is not None:
            if cached[
                "last_updated"
            ] + self.cache_ttl > datetime.utcnow() and cmd.startswith("get_"):
                _LOGGER.debug("Got cached %s %s", target, cmd)
                return self.cache[target][cmd]
            else:
                _LOGGER.debug("Invalidating the cache for %s cmd %s", target, cmd)
                for cache_entry in self.cache[target].values():
                    cache_entry["last_updated"] = datetime.utcfromtimestamp(0)
        return None

    def _insert_to_cache(self, target: str, cmd: str, response: Dict) -> None:
        """Add response for a given command to the cache.

        :param target: Target system
        :param cmd: Command
        :param response: Response to be cached
        """
        self.cache[target][cmd] = response.copy()
        self.cache[target][cmd]["last_updated"] = datetime.utcnow()

    async def _query_helper(
        self, target: str, cmd: str, arg: Optional[Dict] = None
    ) -> Any:
        """Handle result unwrapping and error handling.

        :param target: Target system {system, time, emeter, ..}
        :param cmd: Command to execute
        :param arg: JSON object passed as parameter to the command
        :return: Unwrapped result for the call.
        :rtype: dict
        :raises SmartDeviceException: if command was not executed correctly
        """
        request: Dict[str, Any] = {target: {cmd: arg}}
        if self.context is not None:
            request = {"context": {"child_ids": [self.context]}, target: {cmd: arg}}

        try:
            response = self._result_from_cache(target, cmd)
            if response is None:
                _LOGGER.debug("Got no result from cache, querying the device.")
                response = await self.protocol.query(host=self.host, request=request)
                self._insert_to_cache(target, cmd, response)
        except Exception as ex:
            raise SmartDeviceException(
                "Communication error on %s:%s" % (target, cmd)
            ) from ex

        if target not in response:
            raise SmartDeviceException(
                "No required {} in response: {}".format(target, response)
            )

        result = response[target]
        if "err_code" in result and result["err_code"] != 0:
            raise SmartDeviceException("Error on {}.{}: {}".format(target, cmd, result))

        if cmd not in result:
            raise SmartDeviceException("No command in response: {}".format(response))
        result = result[cmd]
        if "err_code" in result and result["err_code"] != 0:
            raise SmartDeviceException("Error on {} {}: {}".format(target, cmd, result))

        if "err_code" in result:
            del result["err_code"]

        return result

    async def get_has_emeter(self) -> bool:
        """Return if device has an energy meter.

        :return: True if energey meter is available
                 False if energymeter is missing
        """
        raise NotImplementedError()

    @property
    def sys_info(self) -> Dict[str, Any]:
        """Return the complete system information.

        :return: System information dict.
        :rtype: dict
        """
<<<<<<< HEAD

        return asyncio.run(self.get_sys_info())
=======
        return self.get_sysinfo()
>>>>>>> b5e585e1

    async def get_sys_info(self) -> Dict:
        """Retrieve system information.

        :return: sysinfo
        :rtype dict
        :raises SmartDeviceException: on error
        """
        return await self._query_helper("system", "get_sysinfo")

    async def get_model(self) -> str:
        """Return device model.

        :return: device model
        :rtype: str
        :raises SmartDeviceException: on error
        """
        sys_info = await self.get_sys_info()
        return str(sys_info["model"])

    async def get_alias(self) -> str:
        """Return device name (alias).

        :return: Device name aka alias.
        :rtype: str
        """
<<<<<<< HEAD
        sys_info = await self.get_sys_info()
        return str(sys_info["alias"])

    async def set_alias(self, alias: str) -> None:
=======
        return str(self.sys_info["alias"])

    def get_alias(self) -> str:
        """Return the alias."""
        return self.alias

    @alias.setter  # type: ignore
    @deprecated(details="use set_alias")
    def alias(self, alias: str) -> None:
        """Set the device name, deprecated."""
        self.set_alias(alias)

    def set_alias(self, alias: str) -> None:
>>>>>>> b5e585e1
        """Set the device name (alias).

        :param alias: New alias (name)
        :raises SmartDeviceException: on error
        """
        await self._query_helper("system", "set_dev_alias", {"alias": alias})

    async def get_icon(self) -> Dict:
        """Return device icon.

        Note: not working on HS110, but is always empty.

        :return: icon and its hash
        :rtype: dict
        :raises SmartDeviceException: on error
        """
        return await self._query_helper("system", "get_dev_icon")

    def set_icon(self, icon: str) -> None:
        """Set device icon.

        Content for hash and icon are unknown.

        :param str icon: Icon path(?)
        :raises NotImplementedError: when not implemented
        :raises SmartPlugError: on error
        """
        raise NotImplementedError()
        # here just for the sake of completeness
        # await self._query_helper("system",
        #                    "set_dev_icon", {"icon": "", "hash": ""})
        # self.initialize()

    async def get_time(self) -> Optional[datetime]:
        """Return current time from the device.

        :return: datetime for device's time
        :rtype: datetime or None when not available
        :raises SmartDeviceException: on error
        """
        try:
            res = await self._query_helper("time", "get_time")
            return datetime(
                res["year"],
                res["month"],
                res["mday"],
                res["hour"],
                res["min"],
                res["sec"],
            )
        except SmartDeviceException:
            return None

    async def set_time(self, ts: datetime) -> None:
        """Set the device time.

        Note: this calls set_timezone() for setting.

        :param datetime ts: New date and time
        :return: result
        :type: dict
        :raises NotImplemented: when not implemented.
        :raises SmartDeviceException: on error
        """
        raise NotImplementedError("Fails with err_code == 0 with HS110.")
        """
        here just for the sake of completeness.
        if someone figures out why it doesn't work,
        please create a PR :-)
        ts_obj = {
            "index": self.timezone["index"],
            "hour": ts.hour,
            "min": ts.minute,
            "sec": ts.second,
            "year": ts.year,
            "month": ts.month,
            "mday": ts.day,
        }


        response = await self._query_helper("time", "set_timezone", ts_obj)
        self.initialize()

        return response
        """

    async def get_timezone(self) -> Dict:
        """Return timezone information.

        :return: Timezone information
        :rtype: dict
        :raises SmartDeviceException: on error
        """
        return await self._query_helper("time", "get_timezone")

    async def get_hw_info(self) -> Dict:
        """Return hardware information.

        :return: Information about hardware
        :rtype: dict
        """
        keys = [
            "sw_ver",
            "hw_ver",
            "mac",
            "mic_mac",
            "type",
            "mic_type",
            "hwId",
            "fwId",
            "oemId",
            "dev_name",
        ]
        sys_info = await self.get_sys_info()
        return {key: sys_info[key] for key in keys if key in sys_info}

    async def get_location(self) -> Dict:
        """Return geographical location.

        :return: latitude and longitude
        :rtype: dict
        """
        info = await self.get_sys_info()
        loc = {"latitude": None, "longitude": None}

        if "latitude" in info and "longitude" in info:
            loc["latitude"] = info["latitude"]
            loc["longitude"] = info["longitude"]
        elif "latitude_i" in info and "longitude_i" in info:
            loc["latitude"] = info["latitude_i"]
            loc["longitude"] = info["longitude_i"]
        else:
            _LOGGER.warning("Unsupported device location.")

        return loc

    async def get_rssi(self) -> Optional[int]:
        """Return WiFi signal strenth (rssi).

        :return: rssi
        :rtype: int
        """
        sys_info = await self.get_sys_info()
        if "rssi" in sys_info:
            return int(sys_info["rssi"])
        return None

    async def get_mac(self) -> str:
        """Return mac address.

        :return: mac address in hexadecimal with colons, e.g. 01:23:45:67:89:ab
        :rtype: str
        """
        sys_info = await self.get_sys_info()

        if "mac" in sys_info:
            return str(sys_info["mac"])
        elif "mic_mac" in sys_info:
            return ":".join(format(s, "02x") for s in bytes.fromhex(sys_info["mic_mac"]))

        raise SmartDeviceException(
            "Unknown mac, please submit a bug report with sys_info output."
        )

<<<<<<< HEAD
    async def set_mac(self, mac):
=======
    @mac.setter  # type: ignore
    @deprecated(details="use set_mac")
    def mac(self, mac: str) -> None:
        self.set_mac(mac)

    def set_mac(self, mac):
>>>>>>> b5e585e1
        """Set the mac address.

        :param str mac: mac in hexadecimal with colons, e.g. 01:23:45:67:89:ab
        :raises SmartDeviceException: on error
        """
        await self._query_helper("system", "set_mac_addr", {"mac": mac})

<<<<<<< HEAD
    async def get_emeter_realtime(self) -> EmeterStatus:
        """Retrive current energy readings.
=======
    def get_emeter_realtime(self) -> EmeterStatus:
        """Retrieve current energy readings.
>>>>>>> b5e585e1

        :returns: current readings or False
        :rtype: dict, None
        :raises SmartDeviceException: on error
        """
        if not await self.get_has_emeter():
            raise SmartDeviceException("Device has no emeter")

        return EmeterStatus(await self._query_helper(self.emeter_type, "get_realtime"))

    async def get_emeter_daily(
        self, year: int = None, month: int = None, kwh: bool = True
    ) -> Dict:
        """Retrieve daily statistics for a given month.

        :param year: year for which to retrieve statistics (default: this year)
        :param month: month for which to retrieve statistics (default: this
                      month)
        :param kwh: return usage in kWh (default: True)
        :return: mapping of day of month to value
        :rtype: dict
        :raises SmartDeviceException: on error
        """
        if not await self.get_has_emeter():
            raise SmartDeviceException("Device has no emeter")

        if year is None:
            year = datetime.now().year
        if month is None:
            month = datetime.now().month

        response = await self._query_helper(
            self.emeter_type, "get_daystat", {"month": month, "year": year}
        )
        response = [EmeterStatus(**x) for x in response["day_list"]]

        key = "energy_wh"
        if kwh:
            key = "energy"

        data = {entry["day"]: entry[key] for entry in response}

        return data

    async def get_emeter_monthly(self, year: int = None, kwh: bool = True) -> Dict:
        """Retrieve monthly statistics for a given year.

        :param year: year for which to retrieve statistics (default: this year)
        :param kwh: return usage in kWh (default: True)
        :return: dict: mapping of month to value
        :rtype: dict
        :raises SmartDeviceException: on error
        """
        if not await self.get_has_emeter():
            raise SmartDeviceException("Device has no emeter")

        if year is None:
            year = datetime.now().year

        response = await self._query_helper(
            self.emeter_type, "get_monthstat", {"year": year}
        )
        response = [EmeterStatus(**x) for x in response["month_list"]]

        key = "energy_wh"
        if kwh:
            key = "energy"

        return {entry["month"]: entry[key] for entry in response}

<<<<<<< HEAD
    async def erase_emeter_stats(self) -> bool:
=======
    def erase_emeter_stats(self):
>>>>>>> b5e585e1
        """Erase energy meter statistics.

        :return: True if statistics were deleted
        :raises SmartDeviceException: on error
        """
        if not await self.get_has_emeter():
            raise SmartDeviceException("Device has no emeter")

        await self._query_helper(self.emeter_type, "erase_emeter_stat", None)

<<<<<<< HEAD
        # As query_helper raises exception in case of failure, we have
        # succeeded when we are this far.
        return True

    async def current_consumption(self) -> Optional[float]:
=======
    def current_consumption(self) -> float:
>>>>>>> b5e585e1
        """Get the current power consumption in Watt.

        :return: the current power consumption in Watts.
        :raises SmartDeviceException: on error
        """
        if not await self.get_has_emeter():
            raise SmartDeviceException("Device has no emeter")

        response = EmeterStatus(self.get_emeter_realtime())
        return response["power"]

    async def reboot(self, delay=1) -> None:
        """Reboot the device.

        Note that giving a delay of zero causes this to block,
        as the device reboots immediately without responding to the call.

        :param delay: Delay the reboot for `delay` seconds.
        :return: None
        """
        await self._query_helper("system", "reboot", {"delay": delay})

    async def turn_off(self) -> None:
        """Turn off the device."""
        raise NotImplementedError("Device subclass needs to implement this.")

    async def is_off(self) -> bool:
        """Return True if device is off.

        :return: True if device is off, False otherwise.
        :rtype: bool
        """
        return not await self.is_on()

    async def turn_on(self) -> None:
        """Turn device on."""
        raise NotImplementedError("Device subclass needs to implement this.")

    async def is_on(self) -> bool:
        """Return if the device is on.

        :return: True if the device is on, False otherwise.
        :rtype: bool
        :return:
        """
        raise NotImplementedError("Device subclass needs to implement this.")

    async def get_state_information(self) -> Dict[str, Any]:
        """Return device-type specific, end-user friendly state information.

        :return: dict with state information.
        :rtype: dict
        """
        raise NotImplementedError("Device subclass needs to implement this.")

    @property
    def device_type(self) -> DeviceType:
        """Return the device type."""
        return self._device_type

    @property
    def is_bulb(self) -> bool:
        """Return True if the device is a bulb."""
        return self._device_type == DeviceType.Bulb

    @property
    def is_plug(self) -> bool:
        """Return True if the device is a plug."""
        return self._device_type == DeviceType.Plug

    @property
    def is_strip(self) -> bool:
        """Return True if the device is a strip."""
        return self._device_type == DeviceType.Strip

    @property
    def is_dimmable(self):
        """Return  True if the device is dimmable."""
        return False

    @property
    def is_variable_color_temp(self) -> bool:
        """Return True if the device supports color temperature."""
        return False

    def __repr__(self):
        return "<%s model %s at %s (%s), is_on: %s - dev specific: %s>" % (
            self.__class__.__name__,
            asyncio.run(self.get_model()),
            self.host,
            asyncio.run(self.get_alias()),
            asyncio.run(self.is_on()),
            asyncio.run(self.get_state_information()),
        )<|MERGE_RESOLUTION|>--- conflicted
+++ resolved
@@ -11,22 +11,16 @@
 You may obtain a copy of the license at
 http://www.apache.org/licenses/LICENSE-2.0
 """
-<<<<<<< HEAD
 import asyncio
-=======
->>>>>>> b5e585e1
+import functools
+import inspect
 import logging
 from collections import defaultdict
 from datetime import datetime, timedelta
 from enum import Enum
 from typing import Any, Dict, Optional
-<<<<<<< HEAD
-=======
-
-from deprecation import deprecated
->>>>>>> b5e585e1
-
-from .protocol import TPLinkSmartHomeProtocol
+
+from pyHS100.protocol import TPLinkSmartHomeProtocol
 
 _LOGGER = logging.getLogger(__name__)
 
@@ -97,6 +91,8 @@
         protocol: Optional[TPLinkSmartHomeProtocol] = None,
         context: str = None,
         cache_ttl: int = 3,
+        *,
+        ioloop=None,
     ) -> None:
         """Create a new SmartDevice instance.
 
@@ -119,6 +115,8 @@
         )
         self.cache = defaultdict(lambda: defaultdict(lambda: None))  # type: ignore
         self._device_type = DeviceType.Unknown
+        self.ioloop = ioloop or asyncio.get_event_loop()
+        self.sync = SyncSmartDevice(self, ioloop=self.ioloop)
 
     def _result_from_cache(self, target, cmd) -> Optional[Dict]:
         """Return query result from cache if still fresh.
@@ -211,21 +209,7 @@
         """
         raise NotImplementedError()
 
-    @property
-    def sys_info(self) -> Dict[str, Any]:
-        """Return the complete system information.
-
-        :return: System information dict.
-        :rtype: dict
-        """
-<<<<<<< HEAD
-
-        return asyncio.run(self.get_sys_info())
-=======
-        return self.get_sysinfo()
->>>>>>> b5e585e1
-
-    async def get_sys_info(self) -> Dict:
+    async def get_sys_info(self) -> Dict[str, Any]:
         """Retrieve system information.
 
         :return: sysinfo
@@ -250,26 +234,10 @@
         :return: Device name aka alias.
         :rtype: str
         """
-<<<<<<< HEAD
         sys_info = await self.get_sys_info()
         return str(sys_info["alias"])
 
     async def set_alias(self, alias: str) -> None:
-=======
-        return str(self.sys_info["alias"])
-
-    def get_alias(self) -> str:
-        """Return the alias."""
-        return self.alias
-
-    @alias.setter  # type: ignore
-    @deprecated(details="use set_alias")
-    def alias(self, alias: str) -> None:
-        """Set the device name, deprecated."""
-        self.set_alias(alias)
-
-    def set_alias(self, alias: str) -> None:
->>>>>>> b5e585e1
         """Set the device name (alias).
 
         :param alias: New alias (name)
@@ -428,22 +396,15 @@
         if "mac" in sys_info:
             return str(sys_info["mac"])
         elif "mic_mac" in sys_info:
-            return ":".join(format(s, "02x") for s in bytes.fromhex(sys_info["mic_mac"]))
+            return ":".join(
+                format(s, "02x") for s in bytes.fromhex(sys_info["mic_mac"])
+            )
 
         raise SmartDeviceException(
             "Unknown mac, please submit a bug report with sys_info output."
         )
 
-<<<<<<< HEAD
     async def set_mac(self, mac):
-=======
-    @mac.setter  # type: ignore
-    @deprecated(details="use set_mac")
-    def mac(self, mac: str) -> None:
-        self.set_mac(mac)
-
-    def set_mac(self, mac):
->>>>>>> b5e585e1
         """Set the mac address.
 
         :param str mac: mac in hexadecimal with colons, e.g. 01:23:45:67:89:ab
@@ -451,13 +412,8 @@
         """
         await self._query_helper("system", "set_mac_addr", {"mac": mac})
 
-<<<<<<< HEAD
     async def get_emeter_realtime(self) -> EmeterStatus:
-        """Retrive current energy readings.
-=======
-    def get_emeter_realtime(self) -> EmeterStatus:
         """Retrieve current energy readings.
->>>>>>> b5e585e1
 
         :returns: current readings or False
         :rtype: dict, None
@@ -528,11 +484,7 @@
 
         return {entry["month"]: entry[key] for entry in response}
 
-<<<<<<< HEAD
     async def erase_emeter_stats(self) -> bool:
-=======
-    def erase_emeter_stats(self):
->>>>>>> b5e585e1
         """Erase energy meter statistics.
 
         :return: True if statistics were deleted
@@ -543,15 +495,7 @@
 
         await self._query_helper(self.emeter_type, "erase_emeter_stat", None)
 
-<<<<<<< HEAD
-        # As query_helper raises exception in case of failure, we have
-        # succeeded when we are this far.
-        return True
-
     async def current_consumption(self) -> Optional[float]:
-=======
-    def current_consumption(self) -> float:
->>>>>>> b5e585e1
         """Get the current power consumption in Watt.
 
         :return: the current power consumption in Watts.
@@ -560,7 +504,7 @@
         if not await self.get_has_emeter():
             raise SmartDeviceException("Device has no emeter")
 
-        response = EmeterStatus(self.get_emeter_realtime())
+        response = EmeterStatus(await self.get_emeter_realtime())
         return response["power"]
 
     async def reboot(self, delay=1) -> None:
@@ -627,8 +571,7 @@
         """Return True if the device is a strip."""
         return self._device_type == DeviceType.Strip
 
-    @property
-    def is_dimmable(self):
+    async def is_dimmable(self):
         """Return  True if the device is dimmable."""
         return False
 
@@ -640,9 +583,36 @@
     def __repr__(self):
         return "<%s model %s at %s (%s), is_on: %s - dev specific: %s>" % (
             self.__class__.__name__,
-            asyncio.run(self.get_model()),
+            self.sync.get_model(),
             self.host,
-            asyncio.run(self.get_alias()),
-            asyncio.run(self.is_on()),
-            asyncio.run(self.get_state_information()),
-        )+            self.sync.get_alias(),
+            self.sync.is_on(),
+            self.sync.get_state_information(),
+        )
+
+
+class SyncSmartDevice:
+    """A synchronous SmartDevice speaker class.
+    This has the same methods as `SyncSmartDevice`, however, it wraps all async
+    methods and call them in a blocking way.
+
+    Taken from https://github.com/basnijholt/media_player.kef/
+    """
+
+    def __init__(self, async_device, ioloop):
+        self.async_device = async_device
+        self.ioloop = ioloop
+
+    def __getattr__(self, attr):
+        method = getattr(self.async_device, attr)
+        if method is None:
+            raise AttributeError(f"'SyncSmartDevice' object has no attribute '{attr}.'")
+        if inspect.iscoroutinefunction(method):
+
+            @functools.wraps(method)
+            def wrapped(*args, **kwargs):
+                return self.ioloop.run_until_complete(method(*args, **kwargs))
+
+            return wrapped
+        else:
+            return method