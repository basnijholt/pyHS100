"""pyHS100 cli tool."""
<<<<<<< HEAD
import asyncio
=======
>>>>>>> b5e585e1
import logging
import sys
from pprint import pformat as pf

import click

<<<<<<< HEAD
if sys.version_info < (3, 6):
    print("To use this script you need Python 3.6 or newer! got %s" % sys.version_info)
    sys.exit(1)

from pyHS100 import SmartPlug  # noqa: E402
from pyHS100 import Discover, SmartBulb, SmartDevice, SmartStrip

=======
from pyHS100 import SmartPlug  # noqa: E402
from pyHS100 import Discover, SmartBulb, SmartDevice, SmartStrip

if sys.version_info < (3, 6):
    print("To use this script you need python 3.6 or newer! got %s" % sys.version_info)
    sys.exit(1)

>>>>>>> b5e585e1

pass_dev = click.make_pass_decorator(SmartDevice)


@click.group(invoke_without_command=True)
@click.option(
    "--ip",
    envvar="PYHS100_IP",
    required=False,
    help="The IP address of the device to connect to. This option "
    "is deprecated and will be removed in the future; use --host "
    "instead.",
)
@click.option(
    "--host",
    envvar="PYHS100_HOST",
    required=False,
    help="The host name or IP address of the device to connect to.",
)
@click.option(
    "--alias",
    envvar="PYHS100_NAME",
    required=False,
    help="The device name, or alias, of the device to connect to.",
)
@click.option(
    "--target",
    default="255.255.255.255",
    required=False,
    help="The broadcast address to be used for discovery.",
)
@click.option("--debug/--normal", default=False)
@click.option("--bulb", default=False, is_flag=True)
@click.option("--plug", default=False, is_flag=True)
@click.option("--strip", default=False, is_flag=True)
@click.version_option()
@click.pass_context
def cli(ctx, ip, host, alias, target, debug, bulb, plug, strip):
    """A cli tool for controlling TP-Link smart home plugs."""  # noqa
    if debug:
        logging.basicConfig(level=logging.DEBUG)
    else:
        logging.basicConfig(level=logging.INFO)

    if ctx.invoked_subcommand == "discover":
        return

    if ip is not None and host is None:
        host = ip

    if alias is not None and host is None:
        click.echo("Alias is given, using discovery to find host %s" % alias)
        host = find_host_from_alias(alias=alias, target=target)
        if host:
            click.echo("Found hostname is {}".format(host))
        else:
            click.echo("No device with name {} found".format(alias))
            return

    if host is None:
        click.echo("No host name given, trying discovery..")
        ctx.invoke(discover)
        return
    else:
        if not bulb and not plug and not strip:
            click.echo("No --strip nor --bulb nor --plug given, discovering..")
            dev = asyncio.run(Discover.discover_single(host))
        elif bulb:
            dev = SmartBulb(host)
        elif plug:
            dev = SmartPlug(host)
        elif strip:
            dev = SmartStrip(host)
        else:
            click.echo("Unable to detect type, use --strip or --bulb or --plug!")
            return
        ctx.obj = dev

    if ctx.invoked_subcommand is None:
        ctx.invoke(state)


@cli.command()
@click.option("--save")
@click.pass_context
def dump_discover(ctx, save):
    """Dump discovery information.

    Useful for dumping into a file with `--save` to be added to the test suite.
    """
    target = ctx.parent.params["target"]
    for dev in Discover.discover(target=target, return_raw=True).values():
        model = dev["system"]["get_sysinfo"]["model"]
        hw_version = dev["system"]["get_sysinfo"]["hw_ver"]
        save_to = "%s_%s.json" % (model, hw_version)
        click.echo("Saving info to %s" % save_to)
        with open(save_to, "w") as f:
            import json

            json.dump(dev, f, sort_keys=True, indent=4)


@cli.command()
@click.option("--timeout", default=3, required=False)
@click.option("--discover-only", default=False)
@click.option("--dump-raw", is_flag=True)
@click.pass_context
def discover(ctx, timeout, discover_only, dump_raw):
    """Discover devices in the network."""
    target = ctx.parent.params["target"]
    click.echo("Discovering devices for %s seconds" % timeout)
    found_devs = Discover.discover(
        target=target, timeout=timeout, return_raw=dump_raw
    ).items()
    if not discover_only:
        for ip, dev in found_devs:
            if dump_raw:
                click.echo(dev)
                continue
            ctx.obj = dev
            ctx.invoke(state)
            print()

    return found_devs


def find_host_from_alias(alias, target="255.255.255.255", timeout=1, attempts=3):
    """Discover a device identified by its alias."""
    host = None
    click.echo(
        "Trying to discover %s using %s attempts of %s seconds"
        % (alias, attempts, timeout)
    )
    for attempt in range(1, attempts):
        click.echo("Attempt %s of %s" % (attempt, attempts))
        found_devs = Discover.discover(target=target, timeout=timeout).items()
        for ip, dev in found_devs:
            if dev.sync.get_alias().lower() == alias.lower():
                host = dev.host
                return host
    return None


@cli.command()
@pass_dev
def sysinfo(dev):
    """Print out full system information."""
    click.echo(click.style("== System info ==", bold=True))
    click.echo(pf(dev.sync.get_sys_info()))


@cli.command()
@pass_dev
@click.pass_context
def state(ctx, dev: SmartDevice):
    """Print out device state and versions."""
    click.echo(
        click.style(
            "== %s - %s ==" % (dev.sync.get_alias(), dev.sync.get_model()), bold=True
        )
    )

    click.echo(
        click.style(
            "Device state: %s" % ("ON" if dev.sync.is_on() else "OFF"),
            fg="green" if dev.sync.is_on() else "red",
        )
    )
<<<<<<< HEAD
    if dev.num_children > 0:
        is_on = dev.sync.get_is_on()
        aliases = dev.sync.get_alias()
        for child in range(dev.num_children):
=======
    if dev.is_strip:
        for plug in dev.plugs:  # type: ignore
>>>>>>> b5e585e1
            click.echo(
                click.style(
                    "  * %s state: %s" % (plug.alias, ("ON" if plug.is_on else "OFF")),
                    fg="green" if plug.is_on else "red",
                )
            )

    click.echo("Host/IP: %s" % dev.host)
    for k, v in dev.sync.get_state_information().items():
        click.echo("%s: %s" % (k, v))
    click.echo(click.style("== Generic information ==", bold=True))
    click.echo("Time:         %s" % dev.sync.get_time())
    click.echo("Hardware:     %s" % dev.sync.get_hw_info()["hw_ver"])
    click.echo("Software:     %s" % dev.sync.get_hw_info()["sw_ver"])
    click.echo("MAC (rssi):   %s (%s)" % (dev.sync.get_mac(), dev.sync.get_rssi()))
    click.echo("Location:     %s" % dev.sync.get_location())

    ctx.invoke(emeter)


@cli.command()
@pass_dev
@click.argument("new_alias", required=False, default=None)
def alias(dev, new_alias):
    """Get or set the device alias."""
    if new_alias is not None:
        click.echo("Setting alias to %s" % new_alias)
        dev.sync.set_alias(new_alias)

    click.echo("Alias: %s" % dev.sync.get_alias())


@cli.command()
@pass_dev
@click.argument("module")
@click.argument("command")
@click.argument("parameters", default=None, required=False)
def raw_command(dev: SmartDevice, module, command, parameters):
    """Run a raw command on the device."""
    import ast

    if parameters is not None:
        parameters = ast.literal_eval(parameters)
    res = dev.sync._query_helper(module, command, parameters)
    click.echo(res)


@cli.command()
@pass_dev
@click.option("--year", type=click.DateTime(["%Y"]), default=None, required=False)
@click.option("--month", type=click.DateTime(["%Y-%m"]), default=None, required=False)
@click.option("--erase", is_flag=True)
def emeter(dev, year, month, erase):
    """Query emeter for historical consumption."""
    click.echo(click.style("== Emeter ==", bold=True))
    if not dev.sync.get_has_emeter():
        click.echo("Device has no emeter")
        return

    if erase:
        click.echo("Erasing emeter statistics..")
        dev.sync.erase_emeter_stats()
        return

    if year:
        click.echo("== For year %s ==" % year.year)
        emeter_status = dev.sync.get_emeter_monthly(year.year)
    elif month:
        click.echo("== For month %s of %s ==" % (month.month, month.year))
        emeter_status = dev.sync.get_emeter_daily(year=month.year, month=month.month)
    else:
        emeter_status = dev.sync.get_emeter_realtime()
        click.echo("== Current State ==")

    if isinstance(emeter_status, list):
        for plug in emeter_status:
            click.echo("Plug %d: %s" % (emeter_status.index(plug) + 1, plug))
    else:
        click.echo("%s" % emeter_status)


@cli.command()
@click.argument("brightness", type=click.IntRange(0, 100), default=None, required=False)
@pass_dev
def brightness(dev, brightness):
    """Get or set brightness."""
    if not dev.sync.is_dimmable():
        click.echo("This device does not support brightness.")
        return
    if brightness is None:
        click.echo("Brightness: %s" % dev.sync.get_brightness())
    else:
        click.echo("Setting brightness to %s" % brightness)
        dev.sync.set_brightness(brightness)


@cli.command()
@click.argument(
    "temperature", type=click.IntRange(2500, 9000), default=None, required=False
)
@pass_dev
def temperature(dev: SmartBulb, temperature):
    """Get or set color temperature."""
    if temperature is None:
        click.echo("Color temperature: %s" % dev.sync.get_color_temp())
        valid_temperature_range = dev.sync.get_valid_temperature_range()
        if valid_temperature_range != (0, 0):
            click.echo("(min: %s, max: %s)" % valid_temperature_range)
        else:
            click.echo(
                "Temperature range unknown, please open a github issue"
                " or a pull request for model '%s'" % dev.sync.get_model()
            )
    else:
        click.echo("Setting color temperature to %s" % temperature)
        dev.sync.set_color_temp(temperature)


@cli.command()
@click.argument("h", type=click.IntRange(0, 360), default=None, required=False)
@click.argument("s", type=click.IntRange(0, 100), default=None, required=False)
@click.argument("v", type=click.IntRange(0, 100), default=None, required=False)
@click.pass_context
@pass_dev
def hsv(dev, ctx, h, s, v):
    """Get or set color in HSV. (Bulb only)."""
    if h is None or s is None or v is None:
        click.echo("Current HSV: %s %s %s" % dev.sync.get_hsv())
    elif s is None or v is None:
        raise click.BadArgumentUsage("Setting a color requires 3 values.", ctx)
    else:
        click.echo("Setting HSV: %s %s %s" % (h, s, v))
        dev.sync.set_hsv(h, s, v)


@cli.command()
@click.argument("state", type=bool, required=False)
@pass_dev
def led(dev, state):
    """Get or set (Plug's) led state."""
    if state is not None:
        click.echo("Turning led to %s" % state)
        dev.sync.set_led(state)
    else:
        click.echo("LED state: %s" % dev.sync.get_led())


@cli.command()
@pass_dev
def time(dev):
    """Get the device time."""
    click.echo(dev.sync.get_time())


@cli.command()
@click.argument("index", type=int, required=False)
@pass_dev
def on(plug, index):
    """Turn the device on."""
    click.echo("Turning on..")
    if index is None:
        plug.turn_on()
    else:
        plug.turn_on(index=(index - 1))


@cli.command()
@click.argument("index", type=int, required=False)
@pass_dev
def off(plug, index):
    """Turn the device off."""
    click.echo("Turning off..")
    if index is None:
        plug.turn_off()
    else:
        plug.turn_off(index=(index - 1))


@cli.command()
@click.option("--delay", default=1)
@pass_dev
def reboot(plug, delay):
    """Reboot the device."""
    click.echo("Rebooting the device..")
    plug.reboot(delay)


if __name__ == "__main__":
    cli()<|MERGE_RESOLUTION|>--- conflicted
+++ resolved
@@ -1,15 +1,11 @@
 """pyHS100 cli tool."""
-<<<<<<< HEAD
 import asyncio
-=======
->>>>>>> b5e585e1
 import logging
 import sys
 from pprint import pformat as pf
 
 import click
 
-<<<<<<< HEAD
 if sys.version_info < (3, 6):
     print("To use this script you need Python 3.6 or newer! got %s" % sys.version_info)
     sys.exit(1)
@@ -17,15 +13,6 @@
 from pyHS100 import SmartPlug  # noqa: E402
 from pyHS100 import Discover, SmartBulb, SmartDevice, SmartStrip
 
-=======
-from pyHS100 import SmartPlug  # noqa: E402
-from pyHS100 import Discover, SmartBulb, SmartDevice, SmartStrip
-
-if sys.version_info < (3, 6):
-    print("To use this script you need python 3.6 or newer! got %s" % sys.version_info)
-    sys.exit(1)
-
->>>>>>> b5e585e1
 
 pass_dev = click.make_pass_decorator(SmartDevice)
 
@@ -80,9 +67,9 @@
         click.echo("Alias is given, using discovery to find host %s" % alias)
         host = find_host_from_alias(alias=alias, target=target)
         if host:
-            click.echo("Found hostname is {}".format(host))
+            click.echo(f"Found hostname is {host}")
         else:
-            click.echo("No device with name {} found".format(alias))
+            click.echo(f"No device with name {alias} found")
             return
 
     if host is None:
@@ -120,7 +107,7 @@
     for dev in Discover.discover(target=target, return_raw=True).values():
         model = dev["system"]["get_sysinfo"]["model"]
         hw_version = dev["system"]["get_sysinfo"]["hw_ver"]
-        save_to = "%s_%s.json" % (model, hw_version)
+        save_to = f"{model}_{hw_version}.json"
         click.echo("Saving info to %s" % save_to)
         with open(save_to, "w") as f:
             import json
@@ -160,7 +147,7 @@
         % (alias, attempts, timeout)
     )
     for attempt in range(1, attempts):
-        click.echo("Attempt %s of %s" % (attempt, attempts))
+        click.echo(f"Attempt {attempt} of {attempts}")
         found_devs = Discover.discover(target=target, timeout=timeout).items()
         for ip, dev in found_devs:
             if dev.sync.get_alias().lower() == alias.lower():
@@ -184,7 +171,8 @@
     """Print out device state and versions."""
     click.echo(
         click.style(
-            "== %s - %s ==" % (dev.sync.get_alias(), dev.sync.get_model()), bold=True
+            "== {} - {} ==".format(dev.sync.get_alias(), dev.sync.get_model()),
+            bold=True,
         )
     )
 
@@ -194,30 +182,27 @@
             fg="green" if dev.sync.is_on() else "red",
         )
     )
-<<<<<<< HEAD
     if dev.num_children > 0:
         is_on = dev.sync.get_is_on()
-        aliases = dev.sync.get_alias()
-        for child in range(dev.num_children):
-=======
-    if dev.is_strip:
-        for plug in dev.plugs:  # type: ignore
->>>>>>> b5e585e1
+        for plug in range(dev.plugs):
+            alias = plug.sync.get_alias()
             click.echo(
                 click.style(
-                    "  * %s state: %s" % (plug.alias, ("ON" if plug.is_on else "OFF")),
-                    fg="green" if plug.is_on else "red",
+                    "  * {} state: {}".format(
+                        alias, ("ON" if is_on else "OFF")
+                    ),
+                    fg="green" if is_on else "red",
                 )
             )
 
     click.echo("Host/IP: %s" % dev.host)
     for k, v in dev.sync.get_state_information().items():
-        click.echo("%s: %s" % (k, v))
+        click.echo(f"{k}: {v}")
     click.echo(click.style("== Generic information ==", bold=True))
     click.echo("Time:         %s" % dev.sync.get_time())
     click.echo("Hardware:     %s" % dev.sync.get_hw_info()["hw_ver"])
     click.echo("Software:     %s" % dev.sync.get_hw_info()["sw_ver"])
-    click.echo("MAC (rssi):   %s (%s)" % (dev.sync.get_mac(), dev.sync.get_rssi()))
+    click.echo("MAC (rssi):   {} ({})".format(dev.sync.get_mac(), dev.sync.get_rssi()))
     click.echo("Location:     %s" % dev.sync.get_location())
 
     ctx.invoke(emeter)
@@ -271,7 +256,7 @@
         click.echo("== For year %s ==" % year.year)
         emeter_status = dev.sync.get_emeter_monthly(year.year)
     elif month:
-        click.echo("== For month %s of %s ==" % (month.month, month.year))
+        click.echo(f"== For month {month.month} of {month.year} ==")
         emeter_status = dev.sync.get_emeter_daily(year=month.year, month=month.month)
     else:
         emeter_status = dev.sync.get_emeter_realtime()
@@ -334,7 +319,7 @@
     elif s is None or v is None:
         raise click.BadArgumentUsage("Setting a color requires 3 values.", ctx)
     else:
-        click.echo("Setting HSV: %s %s %s" % (h, s, v))
+        click.echo(f"Setting HSV: {h} {s} {v}")
         dev.sync.set_hsv(h, s, v)
 
 
