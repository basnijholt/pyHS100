--- conflicted
+++ resolved
@@ -1,22 +1,17 @@
 """pyHS100 cli tool."""
-<<<<<<< HEAD
 import asyncio
-import sys
-import click
-=======
->>>>>>> b5e585e1
 import logging
 import sys
 from pprint import pformat as pf
 
 import click
 
+if sys.version_info < (3, 6):
+    print("To use this script you need Python 3.6 or newer! got %s" % sys.version_info)
+    sys.exit(1)
+
 from pyHS100 import SmartPlug  # noqa: E402
 from pyHS100 import Discover, SmartBulb, SmartDevice, SmartStrip
-
-if sys.version_info < (3, 6):
-    print("To use this script you need python 3.6 or newer! got %s" % sys.version_info)
-    sys.exit(1)
 
 
 pass_dev = click.make_pass_decorator(SmartDevice)
@@ -155,7 +150,7 @@
         click.echo("Attempt %s of %s" % (attempt, attempts))
         found_devs = Discover.discover(target=target, timeout=timeout).items()
         for ip, dev in found_devs:
-            if dev.alias.lower() == alias.lower():
+            if dev.sync.get_alias().lower() == alias.lower():
                 host = dev.host
                 return host
     return None
@@ -166,7 +161,7 @@
 def sysinfo(dev):
     """Print out full system information."""
     click.echo(click.style("== System info ==", bold=True))
-    click.echo(pf(dev.sys_info))
+    click.echo(pf(dev.sync.get_sys_info()))
 
 
 @cli.command()
@@ -174,16 +169,22 @@
 @click.pass_context
 def state(ctx, dev: SmartDevice):
     """Print out device state and versions."""
-    click.echo(click.style("== %s - %s ==" % (dev.alias, dev.model), bold=True))
-
     click.echo(
         click.style(
-            "Device state: %s" % ("ON" if dev.is_on else "OFF"),
-            fg="green" if dev.is_on else "red",
+            "== %s - %s ==" % (dev.sync.get_alias(), dev.sync.get_model()), bold=True
         )
     )
-    if dev.is_strip:
-        for plug in dev.plugs:  # type: ignore
+
+    click.echo(
+        click.style(
+            "Device state: %s" % ("ON" if dev.sync.is_on() else "OFF"),
+            fg="green" if dev.sync.is_on() else "red",
+        )
+    )
+    if dev.num_children > 0:
+        is_on = dev.sync.get_is_on()
+        aliases = dev.sync.get_alias()
+        for plug in range(dev.plugs):
             click.echo(
                 click.style(
                     "  * %s state: %s" % (plug.alias, ("ON" if plug.is_on else "OFF")),
@@ -192,14 +193,14 @@
             )
 
     click.echo("Host/IP: %s" % dev.host)
-    for k, v in dev.state_information.items():
+    for k, v in dev.sync.get_state_information().items():
         click.echo("%s: %s" % (k, v))
     click.echo(click.style("== Generic information ==", bold=True))
-    click.echo("Time:         %s" % dev.time)
-    click.echo("Hardware:     %s" % dev.hw_info["hw_ver"])
-    click.echo("Software:     %s" % dev.hw_info["sw_ver"])
-    click.echo("MAC (rssi):   %s (%s)" % (dev.mac, dev.rssi))
-    click.echo("Location:     %s" % dev.location)
+    click.echo("Time:         %s" % dev.sync.get_time())
+    click.echo("Hardware:     %s" % dev.sync.get_hw_info()["hw_ver"])
+    click.echo("Software:     %s" % dev.sync.get_hw_info()["sw_ver"])
+    click.echo("MAC (rssi):   %s (%s)" % (dev.sync.get_mac(), dev.sync.get_rssi()))
+    click.echo("Location:     %s" % dev.sync.get_location())
 
     ctx.invoke(emeter)
 
@@ -211,9 +212,9 @@
     """Get or set the device alias."""
     if new_alias is not None:
         click.echo("Setting alias to %s" % new_alias)
-        dev.alias = new_alias
-
-    click.echo("Alias: %s" % dev.alias)
+        dev.sync.set_alias(new_alias)
+
+    click.echo("Alias: %s" % dev.sync.get_alias())
 
 
 @cli.command()
@@ -227,7 +228,7 @@
 
     if parameters is not None:
         parameters = ast.literal_eval(parameters)
-    res = asyncio.run(dev._query_helper(module, command, parameters))
+    res = dev.sync._query_helper(module, command, parameters)
     click.echo(res)
 
 
@@ -239,23 +240,23 @@
 def emeter(dev, year, month, erase):
     """Query emeter for historical consumption."""
     click.echo(click.style("== Emeter ==", bold=True))
-    if not dev.has_emeter:
+    if not dev.sync.get_has_emeter():
         click.echo("Device has no emeter")
         return
 
     if erase:
         click.echo("Erasing emeter statistics..")
-        dev.erase_emeter_stats()
+        dev.sync.erase_emeter_stats()
         return
 
     if year:
         click.echo("== For year %s ==" % year.year)
-        emeter_status = dev.get_emeter_monthly(year.year)
+        emeter_status = dev.sync.get_emeter_monthly(year.year)
     elif month:
         click.echo("== For month %s of %s ==" % (month.month, month.year))
-        emeter_status = dev.get_emeter_daily(year=month.year, month=month.month)
-    else:
-        emeter_status = dev.get_emeter_realtime()
+        emeter_status = dev.sync.get_emeter_daily(year=month.year, month=month.month)
+    else:
+        emeter_status = dev.sync.get_emeter_realtime()
         click.echo("== Current State ==")
 
     if isinstance(emeter_status, list):
@@ -270,14 +271,14 @@
 @pass_dev
 def brightness(dev, brightness):
     """Get or set brightness."""
-    if not dev.is_dimmable:
+    if not dev.sync.is_dimmable():
         click.echo("This device does not support brightness.")
         return
     if brightness is None:
-        click.echo("Brightness: %s" % dev.brightness)
+        click.echo("Brightness: %s" % dev.sync.get_brightness())
     else:
         click.echo("Setting brightness to %s" % brightness)
-        dev.brightness = brightness
+        dev.sync.set_brightness(brightness)
 
 
 @cli.command()
@@ -288,17 +289,18 @@
 def temperature(dev: SmartBulb, temperature):
     """Get or set color temperature."""
     if temperature is None:
-        click.echo("Color temperature: %s" % dev.color_temp)
-        if dev.valid_temperature_range != (0, 0):
-            click.echo("(min: %s, max: %s)" % dev.valid_temperature_range)
+        click.echo("Color temperature: %s" % dev.sync.get_color_temp())
+        valid_temperature_range = dev.sync.get_valid_temperature_range()
+        if valid_temperature_range != (0, 0):
+            click.echo("(min: %s, max: %s)" % valid_temperature_range)
         else:
             click.echo(
                 "Temperature range unknown, please open a github issue"
-                " or a pull request for model '%s'" % dev.model
+                " or a pull request for model '%s'" % dev.sync.get_model()
             )
     else:
         click.echo("Setting color temperature to %s" % temperature)
-        dev.set_color_temp(temperature)
+        dev.sync.set_color_temp(temperature)
 
 
 @cli.command()
@@ -310,12 +312,12 @@
 def hsv(dev, ctx, h, s, v):
     """Get or set color in HSV. (Bulb only)."""
     if h is None or s is None or v is None:
-        click.echo("Current HSV: %s %s %s" % dev.hsv)
+        click.echo("Current HSV: %s %s %s" % dev.sync.get_hsv())
     elif s is None or v is None:
         raise click.BadArgumentUsage("Setting a color requires 3 values.", ctx)
     else:
         click.echo("Setting HSV: %s %s %s" % (h, s, v))
-        dev.set_hsv(h, s, v)
+        dev.sync.set_hsv(h, s, v)
 
 
 @cli.command()
@@ -325,16 +327,16 @@
     """Get or set (Plug's) led state."""
     if state is not None:
         click.echo("Turning led to %s" % state)
-        dev.led = state
-    else:
-        click.echo("LED state: %s" % dev.led)
+        dev.sync.set_led(state)
+    else:
+        click.echo("LED state: %s" % dev.sync.get_led())
 
 
 @cli.command()
 @pass_dev
 def time(dev):
     """Get the device time."""
-    click.echo(dev.time)
+    click.echo(dev.sync.get_time())
 
 
 @cli.command()
