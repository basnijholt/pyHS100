<<<<<<< HEAD
from ..protocol import TPLinkSmartHomeProtocol
=======
>>>>>>> b5e585e1
import logging
import re

from voluptuous import REMOVE_EXTRA, All, Any, Coerce, Invalid, Optional, Range, Schema

from .. import SmartDeviceException
from ..protocol import TPLinkSmartHomeProtocol

_LOGGER = logging.getLogger(__name__)


def check_int_bool(x):
    if x != 0 and x != 1:
        raise Invalid(x)
    return x


def check_mac(x):
    if re.match("[0-9a-f]{2}([-:])[0-9a-f]{2}(\\1[0-9a-f]{2}){4}$", x.lower()):
        return x
    raise Invalid(x)


def check_mode(x):
    if x in ["schedule", "none", "count_down"]:
        return x

    raise Invalid("invalid mode {}".format(x))


def lb_dev_state(x):
    if x in ["normal"]:
        return x

    raise Invalid("Invalid dev_state {}".format(x))


TZ_SCHEMA = Schema(
    {"zone_str": str, "dst_offset": int, "index": All(int, Range(min=0)), "tz_str": str}
)

CURRENT_CONSUMPTION_SCHEMA = Schema(
    Any(
        {
            "voltage": Any(All(float, Range(min=0, max=300)), None),
            "power": Any(Coerce(float, Range(min=0)), None),
            "total": Any(Coerce(float, Range(min=0)), None),
            "current": Any(All(float, Range(min=0)), None),
            "voltage_mv": Any(
                All(float, Range(min=0, max=300000)), int, None
            ),  # TODO can this be int?
            "power_mw": Any(Coerce(float, Range(min=0)), None),
            "total_wh": Any(Coerce(float, Range(min=0)), None),
            "current_ma": Any(
                All(float, Range(min=0)), int, None
            ),  # TODO can this be int?
        },
        None,
    )
)

# these schemas should go to the mainlib as
# they can be useful when adding support for new features/devices
# as well as to check that faked devices are operating properly.
PLUG_SCHEMA = Schema(
    {
        "active_mode": check_mode,
        "alias": str,
        "dev_name": str,
        "deviceId": str,
        "feature": str,
        "fwId": str,
        "hwId": str,
        "hw_ver": str,
        "icon_hash": str,
        "led_off": check_int_bool,
        "latitude": Any(All(float, Range(min=-90, max=90)), None),
        "latitude_i": Any(All(float, Range(min=-90, max=90)), None),
        "longitude": Any(All(float, Range(min=-180, max=180)), None),
        "longitude_i": Any(All(float, Range(min=-180, max=180)), None),
        "mac": check_mac,
        "model": str,
        "oemId": str,
        "on_time": int,
        "relay_state": int,
        "rssi": Any(int, None),  # rssi can also be positive, see #54
        "sw_ver": str,
        "type": str,
        "mic_type": str,
        "updating": check_int_bool,
        # these are available on hs220
        "brightness": int,
        "preferred_state": [
            {"brightness": All(int, Range(min=0, max=100)), "index": int}
        ],
        "next_action": {"type": int},
        "child_num": Optional(Any(None, int)),  # TODO fix hs300 checks
        "children": Optional(list),  # TODO fix hs300
        # TODO some tplink simulator entries contain invalid (mic_mac, _i variants for lat/lon)
        # Therefore we add REMOVE_EXTRA..
        # "INVALIDmac": Optional,
        # "INVALIDlatitude": Optional,
        # "INVALIDlongitude": Optional,
    },
    extra=REMOVE_EXTRA,
)

BULB_SCHEMA = PLUG_SCHEMA.extend(
    {
        "ctrl_protocols": Optional(dict),
        "description": Optional(str),  # TODO: LBxxx similar to dev_name
        "dev_state": lb_dev_state,
        "disco_ver": str,
        "heapsize": int,
        "is_color": check_int_bool,
        "is_dimmable": check_int_bool,
        "is_factory": bool,
        "is_variable_color_temp": check_int_bool,
        "light_state": {
            "brightness": All(int, Range(min=0, max=100)),
            "color_temp": int,
            "hue": All(int, Range(min=0, max=255)),
            "mode": str,
            "on_off": check_int_bool,
            "saturation": All(int, Range(min=0, max=255)),
            "dft_on_state": Optional(
                {
                    "brightness": All(int, Range(min=0, max=100)),
                    "color_temp": All(int, Range(min=2700, max=9000)),
                    "hue": All(int, Range(min=0, max=255)),
                    "mode": str,
                    "saturation": All(int, Range(min=0, max=255)),
                }
            ),
            "err_code": int,
        },
        "preferred_state": [
            {
                "brightness": All(int, Range(min=0, max=100)),
                "color_temp": int,
                "hue": All(int, Range(min=0, max=255)),
                "index": int,
                "saturation": All(int, Range(min=0, max=255)),
            }
        ],
    }
)


def get_realtime(obj, x, *args):
    return {
        "current": 0.268587,
        "voltage": 125.836131,
        "power": 33.495623,
        "total": 0.199000,
    }


def get_monthstat(obj, x, *args):
    if x["year"] < 2016:
        return {"month_list": []}

    return {
        "month_list": [
            {"year": 2016, "month": 11, "energy": 1.089000},
            {"year": 2016, "month": 12, "energy": 1.582000},
        ]
    }


def get_daystat(obj, x, *args):
    if x["year"] < 2016:
        return {"day_list": []}

    return {
        "day_list": [
            {"year": 2016, "month": 11, "day": 24, "energy": 0.026000},
            {"year": 2016, "month": 11, "day": 25, "energy": 0.109000},
        ]
    }


emeter_support = {
    "get_realtime": get_realtime,
    "get_monthstat": get_monthstat,
    "get_daystat": get_daystat,
}


def get_realtime_units(obj, x, *args):
    return {"power_mw": 10800}


def get_monthstat_units(obj, x, *args):
    if x["year"] < 2016:
        return {"month_list": []}

    return {
        "month_list": [
            {"year": 2016, "month": 11, "energy_wh": 32},
            {"year": 2016, "month": 12, "energy_wh": 16},
        ]
    }


def get_daystat_units(obj, x, *args):
    if x["year"] < 2016:
        return {"day_list": []}

    return {
        "day_list": [
            {"year": 2016, "month": 11, "day": 24, "energy_wh": 20},
            {"year": 2016, "month": 11, "day": 25, "energy_wh": 32},
        ]
    }


emeter_units_support = {
    "get_realtime": get_realtime_units,
    "get_monthstat": get_monthstat_units,
    "get_daystat": get_daystat_units,
}


emeter_commands = {
    "emeter": emeter_support,
    "smartlife.iot.common.emeter": emeter_units_support,
}


def error(target, cmd="no-command", msg="default msg"):
    return {target: {cmd: {"err_code": -1323, "msg": msg}}}


def success(target, cmd, res):
    if res:
        res.update({"err_code": 0})
    else:
        res = {"err_code": 0}
    return {target: {cmd: res}}


class FakeTransportProtocol(TPLinkSmartHomeProtocol):
    def __init__(self, info, invalid=False):
        # TODO remove invalid when removing the old tests.
        proto = FakeTransportProtocol.baseproto
        for target in info:
            # print("target %s" % target)
            for cmd in info[target]:
                # print("initializing tgt %s cmd %s" % (target, cmd))
                proto[target][cmd] = info[target][cmd]
        # if we have emeter support, check for it
        for module in ["emeter", "smartlife.iot.common.emeter"]:
            if module not in info:
                # TODO required for old tests
                continue
            if "get_realtime" in info[module]:
                get_realtime_res = info[module]["get_realtime"]
                # TODO remove when removing old tests
                if callable(get_realtime_res):
                    get_realtime_res = get_realtime_res()
                if (
                    "err_code" not in get_realtime_res
                    or not get_realtime_res["err_code"]
                ):
                    proto[module] = emeter_commands[module]
        self.proto = proto

    def set_alias(self, x, child_ids=[]):
        _LOGGER.debug("Setting alias to %s, child_ids: %s", x["alias"], child_ids)
        if child_ids:
            for child in self.proto["system"]["get_sysinfo"]["children"]:
                if child["id"] in child_ids:
                    child["alias"] = x["alias"]
        else:
            self.proto["system"]["get_sysinfo"]["alias"] = x["alias"]

    def set_relay_state(self, x, child_ids=[]):
        _LOGGER.debug("Setting relay state to %s", x["state"])

        if not child_ids and "children" in self.proto["system"]["get_sysinfo"]:
            for child in self.proto["system"]["get_sysinfo"]["children"]:
                child_ids.append(child["id"])

        _LOGGER.info("child_ids: %s", child_ids)
        if child_ids:
            for child in self.proto["system"]["get_sysinfo"]["children"]:
                if child["id"] in child_ids:
                    _LOGGER.info("Found %s, turning to %s", child, x["state"])
                    child["state"] = x["state"]
        else:
            self.proto["system"]["get_sysinfo"]["relay_state"] = x["state"]

    def set_alias_old(self, x):
        _LOGGER.debug("Setting alias to %s", x["alias"])
        self.proto["system"]["get_sysinfo"]["alias"] = x["alias"]

    def set_relay_state_old(self, x):
        _LOGGER.debug("Setting relay state to %s", x)
        self.proto["system"]["get_sysinfo"]["relay_state"] = x["state"]

    def set_led_off(self, x, *args):
        _LOGGER.debug("Setting led off to %s", x)
        self.proto["system"]["get_sysinfo"]["led_off"] = x["off"]

    def set_mac(self, x, *args):
        _LOGGER.debug("Setting mac to %s", x)
        self.proto["system"]["get_sysinfo"]["mac"] = x

    def set_hs220_brightness(self, x, *args):
        _LOGGER.debug("Setting brightness to %s", x)
        self.proto["system"]["get_sysinfo"]["brightness"] = x["brightness"]

    def transition_light_state(self, x, *args):
        _LOGGER.debug("Setting light state to %s", x)
        light_state = self.proto["smartlife.iot.smartbulb.lightingservice"][
            "get_light_state"
        ]
        # The required change depends on the light state,
        # exception being turning the bulb on and off

        if "on_off" in x:
            if x["on_off"] and not light_state["on_off"]:  # turning on
                new_state = light_state["dft_on_state"]
                new_state["on_off"] = 1
                self.proto["smartlife.iot.smartbulb.lightingservice"][
                    "get_light_state"
                ] = new_state
            elif not x["on_off"] and light_state["on_off"]:
                new_state = {"dft_on_state": light_state, "on_off": 0}

                self.proto["smartlife.iot.smartbulb.lightingservice"][
                    "get_light_state"
                ] = new_state

            return

        if not light_state["on_off"] and "on_off" not in x:
            light_state = light_state["dft_on_state"]

        _LOGGER.debug("Current state: %s", light_state)
        for key in x:
            light_state[key] = x[key]

    def light_state(self, x, *args):
        light_state = self.proto["smartlife.iot.smartbulb.lightingservice"][
            "get_light_state"
        ]
        # Our tests have light state off, so we simply return the dft_on_state when device is on.
        _LOGGER.info("reporting light state: %s", light_state)
        if light_state["on_off"]:
            return light_state["dft_on_state"]
        else:
            return light_state

    baseproto = {
        "system": {
            "set_relay_state": set_relay_state,
            "set_dev_alias": set_alias,
            "set_led_off": set_led_off,
            "get_dev_icon": {"icon": None, "hash": None},
            "set_mac_addr": set_mac,
            "get_sysinfo": None,
        },
        "emeter": {
            "get_realtime": None,
            "get_daystat": None,
            "get_monthstat": None,
            "erase_emeter_state": None,
        },
        "smartlife.iot.common.emeter": {
            "get_realtime": None,
            "get_daystat": None,
            "get_monthstat": None,
            "erase_emeter_state": None,
        },
        "smartlife.iot.smartbulb.lightingservice": {
            "get_light_state": light_state,
            "transition_light_state": transition_light_state,
        },
        "time": {
            "get_time": {
                "year": 2017,
                "month": 1,
                "mday": 2,
                "hour": 3,
                "min": 4,
                "sec": 5,
            },
            "get_timezone": {
                "zone_str": "test",
                "dst_offset": -1,
                "index": 12,
                "tz_str": "test2",
            },
            "set_timezone": None,
        },
        # HS220 brightness, different setter and getter
        "smartlife.iot.dimmer": {"set_brightness": set_hs220_brightness},
    }

    def query(self, host, request, port=9999):
        proto = self.proto

        # collect child ids from context
        try:
            child_ids = request["context"]["child_ids"]
            request.pop("context", None)
        except KeyError:
            child_ids = []

        target = next(iter(request))
        if target not in proto.keys():
            return error(target, msg="target not found")

        cmd = next(iter(request[target]))
        if cmd not in proto[target].keys():
            return error(target, cmd, msg="command not found")

        params = request[target][cmd]
        _LOGGER.debug(
            "Going to execute {}.{} (params: {}).. ".format(target, cmd, params)
        )

        if callable(proto[target][cmd]):
            res = proto[target][cmd](self, params, child_ids)
            _LOGGER.debug("[callable] %s.%s: %s", target, cmd, res)
            # verify that change didn't break schema, requires refactoring..
            # TestSmartPlug.sysinfo_schema(self.proto["system"]["get_sysinfo"])
            return success(target, cmd, res)
        elif isinstance(proto[target][cmd], dict):
            res = proto[target][cmd]
            _LOGGER.debug("[static] %s.%s: %s", target, cmd, res)
            return success(target, cmd, res)
        else:
            raise NotImplementedError("target {} cmd {}".format(target, cmd))<|MERGE_RESOLUTION|>--- conflicted
+++ resolved
@@ -1,13 +1,8 @@
-<<<<<<< HEAD
-from ..protocol import TPLinkSmartHomeProtocol
-=======
->>>>>>> b5e585e1
 import logging
 import re
 
 from voluptuous import REMOVE_EXTRA, All, Any, Coerce, Invalid, Optional, Range, Schema
 
-from .. import SmartDeviceException
 from ..protocol import TPLinkSmartHomeProtocol
 
 _LOGGER = logging.getLogger(__name__)
@@ -295,14 +290,6 @@
         else:
             self.proto["system"]["get_sysinfo"]["relay_state"] = x["state"]
 
-    def set_alias_old(self, x):
-        _LOGGER.debug("Setting alias to %s", x["alias"])
-        self.proto["system"]["get_sysinfo"]["alias"] = x["alias"]
-
-    def set_relay_state_old(self, x):
-        _LOGGER.debug("Setting relay state to %s", x)
-        self.proto["system"]["get_sysinfo"]["relay_state"] = x["state"]
-
     def set_led_off(self, x, *args):
         _LOGGER.debug("Setting led off to %s", x)
         self.proto["system"]["get_sysinfo"]["led_off"] = x["off"]
@@ -403,7 +390,7 @@
         "smartlife.iot.dimmer": {"set_brightness": set_hs220_brightness},
     }
 
-    def query(self, host, request, port=9999):
+    async def query(self, host, request, port=9999):
         proto = self.proto
 
         # collect child ids from context
