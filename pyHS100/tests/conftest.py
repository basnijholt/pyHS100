--- conflicted
+++ resolved
@@ -1,8 +1,4 @@
-<<<<<<< HEAD
 import asyncio
-import pytest
-=======
->>>>>>> b5e585e1
 import glob
 import json
 import os
@@ -40,6 +36,12 @@
     return filtered
 
 
+def get_ioloop():
+    ioloop = asyncio.new_event_loop()
+    asyncio.set_event_loop(ioloop)
+    return ioloop
+
+
 has_emeter = pytest.mark.parametrize("dev", filter_model(EMETER), indirect=True)
 no_emeter = pytest.mark.parametrize(
     "dev", filter_model(ALL_DEVICES - EMETER), indirect=True
@@ -73,18 +75,19 @@
 
 def handle_turn_on(dev, turn_on):
     if turn_on:
-        dev.turn_on()
+        dev.sync.turn_on()
     else:
-        dev.turn_off()
+        dev.sync.turn_off()
 
 
 @pytest.fixture(params=SUPPORTED_DEVICES)
 def dev(request):
+    ioloop = get_ioloop()
     file = request.param
 
     ip = request.config.getoption("--ip")
     if ip:
-        d = asyncio.run(Discover.discover_single(ip))
+        d = ioloop.run_until_complete(Discover.discover_single(ip))
         print(d.model)
         if d.model in file:
             return d
@@ -99,11 +102,11 @@
             "cache_ttl": 0,
         }
         if "LB" in model or "KL" in model:
-            p = SmartBulb(**params)
+            p = SmartBulb(**params, ioloop=ioloop)
         elif "HS300" in model:
-            p = SmartStrip(**params)
+            p = SmartStrip(**params, ioloop=ioloop)
         elif "HS" in model:
-            p = SmartPlug(**params)
+            p = SmartPlug(**params, ioloop=ioloop)
         else:
             raise Exception("No tests for %s" % model)
         yield p
