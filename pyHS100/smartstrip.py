<<<<<<< HEAD
import asyncio
import datetime
import logging
from typing import Any, Dict, Optional, Union

from pyHS100 import DeviceType, EmeterStatus, SmartDeviceException, SmartPlug

=======
"""Module for multi-socket devices (HS300, HS107).

.. todo:: describe how this interfaces with single plugs.
"""
import datetime
import logging
from collections import defaultdict
from typing import Any, DefaultDict, Dict, List

>>>>>>> b5e585e1
from .protocol import TPLinkSmartHomeProtocol
from .smartplug import DeviceType, SmartPlug

_LOGGER = logging.getLogger(__name__)


class SmartStrip(SmartPlug):
    """Representation of a TP-Link Smart Power Strip.

    Usage example when used as library:
    p = SmartStrip("192.168.1.105")

    # query the state of the strip
    print(p.is_on)

    # change state of all outlets
    p.turn_on()
    p.turn_off()

    # individual outlets are accessible through plugs variable
    for plug in p.plugs:
        print("%s: %s" % (p, p.is_on))

    # change state of a single outlet
    p.plugs[0].turn_on()

    Errors reported by the device are raised as SmartDeviceExceptions,
    and should be handled by the user of the library.
    """

    def __init__(
        self, host: str, protocol: TPLinkSmartHomeProtocol = None, cache_ttl: int = 3
    ) -> None:
        SmartPlug.__init__(self, host=host, protocol=protocol, cache_ttl=cache_ttl)
        self.emeter_type = "emeter"
        self._device_type = DeviceType.Strip
<<<<<<< HEAD
        self.plugs = {}

        sys_info = asyncio.run(self.get_sys_info())
        children = sys_info["children"]
=======
        self.plugs: List[SmartPlug] = []
        children = self.sys_info["children"]
>>>>>>> b5e585e1
        self.num_children = len(children)
        for plug in range(self.num_children):
            self.plugs.append(
                SmartPlug(
                    host, protocol, context=children[plug]["id"], cache_ttl=cache_ttl
                )
            )

<<<<<<< HEAD
    def raise_for_index(self, index: int):
        """
        Raises SmartStripException if the plug index is out of bounds

        :param index: plug index to check
        :raises SmartStripException: index out of bounds
        """
        if index not in range(self.num_children):
            raise SmartStripException("plug index of %d " "is out of bounds" % index)

    async def get_state(self, *, index=-1) -> Dict[int, str]:
        """Retrieve the switch state

        :returns: list with the state of each child plug
                  STATE_ON
                  STATE_OFF
        :rtype: dict
        """

        def _state_for_bool(_bool):
            return SmartPlug.STATE_ON if _bool else SmartPlug.STATE_OFF

        is_on = await self.get_is_on(index=index)
        if isinstance(is_on, bool):
            return _state_for_bool(is_on)

        return {k: _state_for_bool(v) for k, v in is_on.items()}

    def set_state(self, value: str, *, index: int = -1):
        """Sets the state of a plug on the strip

        :param value: one of
                    STATE_ON
                    STATE_OFF
        :param index: plug index (-1 for all)
        :raises ValueError: on invalid state
        :raises SmartDeviceException: on error
        :raises SmartStripException: index out of bounds
        """
        if index < 0:
            self.state = value
        else:
            self.raise_for_index(index)
            self.plugs[index].state = value

    async def is_on(self) -> bool:
        """Return if any of the outlets are on"""
        states = await self.get_state()
        return any(state == "ON" for state in states.values())

    async def get_is_on(self, *, index: int = -1) -> Any:
        """
        Returns whether device is on.

        :param index: plug index (-1 for all)
        :return: True if device is on, False otherwise, Dict without index
        :rtype: bool if index is provided
                Dict[int, bool] if no index provided
        :raises SmartStripException: index out of bounds
        """
        sys_info = await self.get_sys_info()
        children = sys_info["children"]
        if index < 0:
            is_on = {}
            for plug in range(self.num_children):
                is_on[plug] = bool(children[plug]["state"])
            return is_on
        else:
            self.raise_for_index(index)
            return bool(children[index]["state"])

    async def get_is_off(self, *, index: int = -1) -> Any:
        is_on = await self.get_is_on(index=index)
        if isinstance(is_on, bool):
            return not is_on
        else:
            return {k: not v for k, v in is_on}

    async def turn_on(self, *, index: int = -1):
        """
        Turns outlets on
=======
    @property
    def is_on(self) -> bool:
        """Return if any of the outlets are on."""
        return any(plug.is_on for plug in self.plugs)

    def turn_on(self):
        """Turn the strip on.
>>>>>>> b5e585e1

        :raises SmartDeviceException: on error
        """
<<<<<<< HEAD
        if index < 0:
            await self._query_helper("system", "set_relay_state", {"state": 1})
        else:
            self.raise_for_index(index)
            await self.plugs[index].turn_on()

    async def turn_off(self, *, index: int = -1):
        """
        Turns outlets off
=======
        self._query_helper("system", "set_relay_state", {"state": 1})

    def turn_off(self):
        """Turn the strip off.
>>>>>>> b5e585e1

        :raises SmartDeviceException: on error
        """
<<<<<<< HEAD
        if index < 0:
            await self._query_helper("system", "set_relay_state", {"state": 0})
        else:
            self.raise_for_index(index)
            await self.plugs[index].turn_off()

    async def get_on_since(self) -> datetime:
        """Returns the maximum on-time of all outlets."""
        on_since = await self._get_on_since()
        return max(v for v in await on_since.values())

    async def _get_on_since(self, *, index: int = -1) -> Any:
        """
        Returns pretty-printed on-time

        :param index: plug index (-1 for all)
        :return: datetime for on since
        :rtype: datetime with index
                Dict[int, str] without index
        :raises SmartStripException: index out of bounds
        """
        if index < 0:
            on_since = {}
            sys_info = await self.get_sys_info()
            children = sys_info["children"]

            for plug in range(self.num_children):
                child_ontime = children[plug]["on_time"]
                on_since[plug] = datetime.datetime.now() - datetime.timedelta(
                    seconds=child_ontime
                )
            return on_since
        else:
            self.raise_for_index(index)
            return await self.plugs[index].get_on_since()

    async def get_state_information(self) -> Dict[str, Any]:
        """
        Returns strip-specific state information.
=======
        self._query_helper("system", "set_relay_state", {"state": 0})

    @property
    def on_since(self) -> datetime.datetime:
        """Return the maximum on-time of all outlets."""
        return max(plug.on_since for plug in self.plugs)

    @property
    def state_information(self) -> Dict[str, Any]:
        """Return strip-specific state information.
>>>>>>> b5e585e1

        :return: Strip information dict, keys in user-presentable form.
        :rtype: dict
        """
<<<<<<< HEAD
        state = {"LED state": await self.get_led()}  # XXX: from where?
        is_on = await self.get_is_on()
        on_since = await self._get_on_since()
        for plug_index in range(self.num_children):
            plug_number = plug_index + 1
            if is_on[plug_index]:
                state["Plug %d on since" % plug_number] = on_since[plug_index]

        return state

    async def get_emeter_realtime(self, *, index: int = -1) -> Optional[Any]:
        """
        Retrieve current energy readings from device

        :param index: plug index (-1 for all)
        :returns: list of current readings or None
        :rtype: Dict, Dict[int, Dict], None
                Dict if index is provided
                Dict[int, Dict] if no index provided
                None if device has no energy meter or error occurred
        :raises SmartDeviceException: on error
        :raises SmartStripException: index out of bounds
        """
        if not await self.get_has_emeter():  # pragma: no cover
            raise SmartStripException("Device has no emeter")

        if index < 0:
            emeter_status = {}
            for plug in range(self.num_children):
                emeter_status[plug] = await self.plugs[plug].get_emeter_realtime()
            return emeter_status
        else:
            self.raise_for_index(index)
            return await self.plugs[index].get_emeter_realtime()

    async def current_consumption(self, *, index: int = -1) -> Optional[Any]:
        """
        Get the current power consumption in Watts.

        :param index: plug index (-1 for all)
        :return: the current power consumption in Watts.
                 None if device has no energy meter.
        :rtype: Dict, Dict[int, Dict], None
                Dict if index is provided
                Dict[int, Dict] if no index provided
                None if device has no energy meter or error occurred
=======
        state: Dict[str, Any] = {"LED state": self.led}
        for plug in self.plugs:
            if plug.is_on:
                state["Plug %s on since" % str(plug)] = plug.on_since

        return state

    def current_consumption(self) -> float:
        """Get the current power consumption in watts.

        :return: the current power consumption in watts.
        :rtype: float
>>>>>>> b5e585e1
        :raises SmartDeviceException: on error
        """
<<<<<<< HEAD
        if not await self.get_has_emeter():  # pragma: no cover
            raise SmartStripException("Device has no emeter")

        if index < 0:
            consumption = {}
            emeter_reading = await self.get_emeter_realtime()
            for plug in range(self.num_children):
                response = EmeterStatus(emeter_reading[plug])
                consumption[plug] = response["power"]
            return consumption
        else:
            self.raise_for_index(index)
            response = EmeterStatus(await self.get_emeter_realtime(index=index))
            return response["power"]
=======
        consumption = sum(plug.current_consumption() for plug in self.plugs)
>>>>>>> b5e585e1

        return consumption

<<<<<<< HEAD
    async def get_alias(self, *, index: int = -1) -> Union[str, Dict[int, str]]:
        """Gets the alias for a plug.
=======
    @property  # type: ignore # required to avoid mypy error on non-implemented setter
    def icon(self) -> Dict:
        """Icon for the device.
>>>>>>> b5e585e1

        Overriden to keep the API, as the SmartStrip and children do not
        have icons, we just return dummy strings.
        """
<<<<<<< HEAD
        sys_info = await self.get_sys_info()
        children = sys_info["children"]

        if index < 0:
            alias = {}
            for plug in range(self.num_children):
                alias[plug] = children[plug]["alias"]
            return alias
        else:
            self.raise_for_index(index)
            return children[index]["alias"]

    async def set_alias(self, alias: str, *, index: int = -1):
        """Sets the alias for a plug
=======
        return {"icon": "SMARTSTRIP-DUMMY", "hash": "SMARTSTRIP-DUMMY"}

    def set_alias(self, alias: str) -> None:
        """Set the alias for the strip.
>>>>>>> b5e585e1

        :param alias: new alias
        :raises SmartDeviceException: on error
        """
<<<<<<< HEAD
        # Renaming the whole strip
        if index < 0:
            return super().set_alias(alias)

        self.raise_for_index(index)
        await self.plugs[index].set_alias(alias)

    async def get_emeter_daily(
        self, year: int = None, month: int = None, kwh: bool = True, *, index: int = -1
=======
        return super().set_alias(alias)

    def get_emeter_daily(
        self, year: int = None, month: int = None, kwh: bool = True
>>>>>>> b5e585e1
    ) -> Dict:
        """Retrieve daily statistics for a given month.

        :param year: year for which to retrieve statistics (default: this year)
        :param month: month for which to retrieve statistics (default: this
                      month)
        :param kwh: return usage in kWh (default: True)
        :return: mapping of day of month to value
        :rtype: dict
        :raises SmartDeviceException: on error
        """
<<<<<<< HEAD
        if not await self.get_has_emeter():  # pragma: no cover
            raise SmartStripException("Device has no emeter")

        emeter_daily = {}
        if index < 0:
            for plug in range(self.num_children):
                emeter_daily = await self.plugs[plug].get_emeter_daily(
                    year=year, month=month, kwh=kwh
                )
            return emeter_daily
        else:
            self.raise_for_index(index)
            return await self.plugs[index].get_emeter_daily(
                year=year, month=month, kwh=kwh
            )

    async def get_emeter_monthly(
        self, year: int = None, kwh: bool = True, *, index: int = -1
    ) -> Dict:
=======
        emeter_daily: DefaultDict[int, float] = defaultdict(lambda: 0.0)
        for plug in self.plugs:
            for day, value in plug.get_emeter_daily(
                year=year, month=month, kwh=kwh
            ).items():
                emeter_daily[day] += value
        return emeter_daily

    def get_emeter_monthly(self, year: int = None, kwh: bool = True) -> Dict:
>>>>>>> b5e585e1
        """Retrieve monthly statistics for a given year.

        :param year: year for which to retrieve statistics (default: this year)
        :param kwh: return usage in kWh (default: True)
        :return: dict: mapping of month to value
        :rtype: dict
        :raises SmartDeviceException: on error
        """
<<<<<<< HEAD
        if not await self.get_has_emeter():  # pragma: no cover
            raise SmartStripException("Device has no emeter")

        emeter_monthly = {}
        if index < 0:
            for plug in range(self.num_children):
                emeter_monthly[plug] = await self.plugs[plug].get_emeter_monthly(
                    year=year, kwh=kwh
                )
            return emeter_monthly
        else:
            self.raise_for_index(index)
            return await self.plugs[index].get_emeter_monthly(year=year, kwh=kwh)

    async def erase_emeter_stats(self, *, index: int = -1) -> bool:
        """Erase energy meter statistics

        :param index: plug index (-1 for all)
        :return: True if statistics were deleted
                 False if device has no energy meter.
        :rtype: bool
=======
        emeter_monthly: DefaultDict[int, float] = defaultdict(lambda: 0.0)
        for plug in self.plugs:
            for month, value in plug.get_emeter_monthly(year=year, kwh=kwh):
                emeter_monthly[month] += value
        return emeter_monthly

    def erase_emeter_stats(self):
        """Erase energy meter statistics for all plugs.

>>>>>>> b5e585e1
        :raises SmartDeviceException: on error
        """
<<<<<<< HEAD
        if not await self.get_has_emeter():  # pragma: no cover
            raise SmartStripException("Device has no emeter")

        if index < 0:
            for plug in range(self.num_children):
                await self.plugs[plug].erase_emeter_stats()
        else:
            self.raise_for_index(index)
            await self.plugs[index].erase_emeter_stats()

        # As query_helper raises exception in case of failure, we have
        # succeeded when we are this far.
        return True
=======
        for plug in self.plugs:
            plug.erase_emeter_stats()
>>>>>>> b5e585e1
<|MERGE_RESOLUTION|>--- conflicted
+++ resolved
@@ -1,12 +1,3 @@
-<<<<<<< HEAD
-import asyncio
-import datetime
-import logging
-from typing import Any, Dict, Optional, Union
-
-from pyHS100 import DeviceType, EmeterStatus, SmartDeviceException, SmartPlug
-
-=======
 """Module for multi-socket devices (HS300, HS107).
 
 .. todo:: describe how this interfaces with single plugs.
@@ -16,9 +7,9 @@
 from collections import defaultdict
 from typing import Any, DefaultDict, Dict, List
 
->>>>>>> b5e585e1
-from .protocol import TPLinkSmartHomeProtocol
-from .smartplug import DeviceType, SmartPlug
+from pyHS100.protocol import TPLinkSmartHomeProtocol
+from pyHS100.smartdevice import DeviceType
+from pyHS100.smartplug import SmartPlug
 
 _LOGGER = logging.getLogger(__name__)
 
@@ -48,334 +39,97 @@
     """
 
     def __init__(
-        self, host: str, protocol: TPLinkSmartHomeProtocol = None, cache_ttl: int = 3
+        self,
+        host: str,
+        protocol: TPLinkSmartHomeProtocol = None,
+        cache_ttl: int = 3,
+        ioloop=None,
     ) -> None:
         SmartPlug.__init__(self, host=host, protocol=protocol, cache_ttl=cache_ttl)
         self.emeter_type = "emeter"
         self._device_type = DeviceType.Strip
-<<<<<<< HEAD
-        self.plugs = {}
-
-        sys_info = asyncio.run(self.get_sys_info())
-        children = sys_info["children"]
-=======
         self.plugs: List[SmartPlug] = []
-        children = self.sys_info["children"]
->>>>>>> b5e585e1
+        children = self.sync.get_sys_info()["children"]
         self.num_children = len(children)
         for plug in range(self.num_children):
             self.plugs.append(
                 SmartPlug(
-                    host, protocol, context=children[plug]["id"], cache_ttl=cache_ttl
+                    host,
+                    protocol,
+                    context=children[plug]["id"],
+                    cache_ttl=cache_ttl,
+                    ioloop=ioloop,
                 )
             )
 
-<<<<<<< HEAD
-    def raise_for_index(self, index: int):
-        """
-        Raises SmartStripException if the plug index is out of bounds
+    async def is_on(self) -> bool:
+        """Return if any of the outlets are on."""
+        for plug in self.plugs:
+            is_on = await plug.is_on()
+            if is_on:
+                return True
+        return False
 
-        :param index: plug index to check
-        :raises SmartStripException: index out of bounds
-        """
-        if index not in range(self.num_children):
-            raise SmartStripException("plug index of %d " "is out of bounds" % index)
-
-    async def get_state(self, *, index=-1) -> Dict[int, str]:
-        """Retrieve the switch state
-
-        :returns: list with the state of each child plug
-                  STATE_ON
-                  STATE_OFF
-        :rtype: dict
-        """
-
-        def _state_for_bool(_bool):
-            return SmartPlug.STATE_ON if _bool else SmartPlug.STATE_OFF
-
-        is_on = await self.get_is_on(index=index)
-        if isinstance(is_on, bool):
-            return _state_for_bool(is_on)
-
-        return {k: _state_for_bool(v) for k, v in is_on.items()}
-
-    def set_state(self, value: str, *, index: int = -1):
-        """Sets the state of a plug on the strip
-
-        :param value: one of
-                    STATE_ON
-                    STATE_OFF
-        :param index: plug index (-1 for all)
-        :raises ValueError: on invalid state
-        :raises SmartDeviceException: on error
-        :raises SmartStripException: index out of bounds
-        """
-        if index < 0:
-            self.state = value
-        else:
-            self.raise_for_index(index)
-            self.plugs[index].state = value
-
-    async def is_on(self) -> bool:
-        """Return if any of the outlets are on"""
-        states = await self.get_state()
-        return any(state == "ON" for state in states.values())
-
-    async def get_is_on(self, *, index: int = -1) -> Any:
-        """
-        Returns whether device is on.
-
-        :param index: plug index (-1 for all)
-        :return: True if device is on, False otherwise, Dict without index
-        :rtype: bool if index is provided
-                Dict[int, bool] if no index provided
-        :raises SmartStripException: index out of bounds
-        """
-        sys_info = await self.get_sys_info()
-        children = sys_info["children"]
-        if index < 0:
-            is_on = {}
-            for plug in range(self.num_children):
-                is_on[plug] = bool(children[plug]["state"])
-            return is_on
-        else:
-            self.raise_for_index(index)
-            return bool(children[index]["state"])
-
-    async def get_is_off(self, *, index: int = -1) -> Any:
-        is_on = await self.get_is_on(index=index)
-        if isinstance(is_on, bool):
-            return not is_on
-        else:
-            return {k: not v for k, v in is_on}
-
-    async def turn_on(self, *, index: int = -1):
-        """
-        Turns outlets on
-=======
-    @property
-    def is_on(self) -> bool:
-        """Return if any of the outlets are on."""
-        return any(plug.is_on for plug in self.plugs)
-
-    def turn_on(self):
+    async def turn_on(self):
         """Turn the strip on.
->>>>>>> b5e585e1
 
         :raises SmartDeviceException: on error
         """
-<<<<<<< HEAD
-        if index < 0:
-            await self._query_helper("system", "set_relay_state", {"state": 1})
-        else:
-            self.raise_for_index(index)
-            await self.plugs[index].turn_on()
+        await self._query_helper("system", "set_relay_state", {"state": 1})
 
-    async def turn_off(self, *, index: int = -1):
-        """
-        Turns outlets off
-=======
-        self._query_helper("system", "set_relay_state", {"state": 1})
-
-    def turn_off(self):
+    async def turn_off(self):
         """Turn the strip off.
->>>>>>> b5e585e1
 
         :raises SmartDeviceException: on error
         """
-<<<<<<< HEAD
-        if index < 0:
-            await self._query_helper("system", "set_relay_state", {"state": 0})
-        else:
-            self.raise_for_index(index)
-            await self.plugs[index].turn_off()
+        await self._query_helper("system", "set_relay_state", {"state": 0})
 
-    async def get_on_since(self) -> datetime:
-        """Returns the maximum on-time of all outlets."""
-        on_since = await self._get_on_since()
-        return max(v for v in await on_since.values())
+    async def get_on_since(self) -> datetime.datetime:
+        """Return the maximum on-time of all outlets."""
+        return max([await plug.get_on_since() for plug in self.plugs])
 
-    async def _get_on_since(self, *, index: int = -1) -> Any:
-        """
-        Returns pretty-printed on-time
-
-        :param index: plug index (-1 for all)
-        :return: datetime for on since
-        :rtype: datetime with index
-                Dict[int, str] without index
-        :raises SmartStripException: index out of bounds
-        """
-        if index < 0:
-            on_since = {}
-            sys_info = await self.get_sys_info()
-            children = sys_info["children"]
-
-            for plug in range(self.num_children):
-                child_ontime = children[plug]["on_time"]
-                on_since[plug] = datetime.datetime.now() - datetime.timedelta(
-                    seconds=child_ontime
-                )
-            return on_since
-        else:
-            self.raise_for_index(index)
-            return await self.plugs[index].get_on_since()
-
-    async def get_state_information(self) -> Dict[str, Any]:
-        """
-        Returns strip-specific state information.
-=======
-        self._query_helper("system", "set_relay_state", {"state": 0})
-
-    @property
-    def on_since(self) -> datetime.datetime:
-        """Return the maximum on-time of all outlets."""
-        return max(plug.on_since for plug in self.plugs)
-
-    @property
-    def state_information(self) -> Dict[str, Any]:
+    async def state_information(self) -> Dict[str, Any]:
         """Return strip-specific state information.
->>>>>>> b5e585e1
 
         :return: Strip information dict, keys in user-presentable form.
         :rtype: dict
         """
-<<<<<<< HEAD
-        state = {"LED state": await self.get_led()}  # XXX: from where?
-        is_on = await self.get_is_on()
-        on_since = await self._get_on_since()
-        for plug_index in range(self.num_children):
-            plug_number = plug_index + 1
-            if is_on[plug_index]:
-                state["Plug %d on since" % plug_number] = on_since[plug_index]
+        state: Dict[str, Any] = {"LED state": self.led}
+        for plug in self.plugs:
+            if await plug.is_on():
+                state["Plug %s on since" % str(plug)] = await plug.get_on_since()
 
         return state
 
-    async def get_emeter_realtime(self, *, index: int = -1) -> Optional[Any]:
-        """
-        Retrieve current energy readings from device
-
-        :param index: plug index (-1 for all)
-        :returns: list of current readings or None
-        :rtype: Dict, Dict[int, Dict], None
-                Dict if index is provided
-                Dict[int, Dict] if no index provided
-                None if device has no energy meter or error occurred
-        :raises SmartDeviceException: on error
-        :raises SmartStripException: index out of bounds
-        """
-        if not await self.get_has_emeter():  # pragma: no cover
-            raise SmartStripException("Device has no emeter")
-
-        if index < 0:
-            emeter_status = {}
-            for plug in range(self.num_children):
-                emeter_status[plug] = await self.plugs[plug].get_emeter_realtime()
-            return emeter_status
-        else:
-            self.raise_for_index(index)
-            return await self.plugs[index].get_emeter_realtime()
-
-    async def current_consumption(self, *, index: int = -1) -> Optional[Any]:
-        """
-        Get the current power consumption in Watts.
-
-        :param index: plug index (-1 for all)
-        :return: the current power consumption in Watts.
-                 None if device has no energy meter.
-        :rtype: Dict, Dict[int, Dict], None
-                Dict if index is provided
-                Dict[int, Dict] if no index provided
-                None if device has no energy meter or error occurred
-=======
-        state: Dict[str, Any] = {"LED state": self.led}
-        for plug in self.plugs:
-            if plug.is_on:
-                state["Plug %s on since" % str(plug)] = plug.on_since
-
-        return state
-
-    def current_consumption(self) -> float:
+    async def current_consumption(self) -> float:
         """Get the current power consumption in watts.
 
         :return: the current power consumption in watts.
         :rtype: float
->>>>>>> b5e585e1
         :raises SmartDeviceException: on error
         """
-<<<<<<< HEAD
-        if not await self.get_has_emeter():  # pragma: no cover
-            raise SmartStripException("Device has no emeter")
-
-        if index < 0:
-            consumption = {}
-            emeter_reading = await self.get_emeter_realtime()
-            for plug in range(self.num_children):
-                response = EmeterStatus(emeter_reading[plug])
-                consumption[plug] = response["power"]
-            return consumption
-        else:
-            self.raise_for_index(index)
-            response = EmeterStatus(await self.get_emeter_realtime(index=index))
-            return response["power"]
-=======
-        consumption = sum(plug.current_consumption() for plug in self.plugs)
->>>>>>> b5e585e1
+        consumption = sum([await plug.current_consumption() for plug in self.plugs])
 
         return consumption
 
-<<<<<<< HEAD
-    async def get_alias(self, *, index: int = -1) -> Union[str, Dict[int, str]]:
-        """Gets the alias for a plug.
-=======
-    @property  # type: ignore # required to avoid mypy error on non-implemented setter
-    def icon(self) -> Dict:
+    async def icon(self) -> Dict:
         """Icon for the device.
->>>>>>> b5e585e1
 
         Overriden to keep the API, as the SmartStrip and children do not
         have icons, we just return dummy strings.
         """
-<<<<<<< HEAD
-        sys_info = await self.get_sys_info()
-        children = sys_info["children"]
-
-        if index < 0:
-            alias = {}
-            for plug in range(self.num_children):
-                alias[plug] = children[plug]["alias"]
-            return alias
-        else:
-            self.raise_for_index(index)
-            return children[index]["alias"]
-
-    async def set_alias(self, alias: str, *, index: int = -1):
-        """Sets the alias for a plug
-=======
         return {"icon": "SMARTSTRIP-DUMMY", "hash": "SMARTSTRIP-DUMMY"}
 
-    def set_alias(self, alias: str) -> None:
+    async def set_alias(self, alias: str) -> None:
         """Set the alias for the strip.
->>>>>>> b5e585e1
 
         :param alias: new alias
         :raises SmartDeviceException: on error
         """
-<<<<<<< HEAD
-        # Renaming the whole strip
-        if index < 0:
-            return super().set_alias(alias)
-
-        self.raise_for_index(index)
-        await self.plugs[index].set_alias(alias)
+        return await super().set_alias(alias)
 
     async def get_emeter_daily(
-        self, year: int = None, month: int = None, kwh: bool = True, *, index: int = -1
-=======
-        return super().set_alias(alias)
-
-    def get_emeter_daily(
         self, year: int = None, month: int = None, kwh: bool = True
->>>>>>> b5e585e1
     ) -> Dict:
         """Retrieve daily statistics for a given month.
 
@@ -387,37 +141,16 @@
         :rtype: dict
         :raises SmartDeviceException: on error
         """
-<<<<<<< HEAD
-        if not await self.get_has_emeter():  # pragma: no cover
-            raise SmartStripException("Device has no emeter")
-
-        emeter_daily = {}
-        if index < 0:
-            for plug in range(self.num_children):
-                emeter_daily = await self.plugs[plug].get_emeter_daily(
-                    year=year, month=month, kwh=kwh
-                )
-            return emeter_daily
-        else:
-            self.raise_for_index(index)
-            return await self.plugs[index].get_emeter_daily(
+        emeter_daily: DefaultDict[int, float] = defaultdict(lambda: 0.0)
+        for plug in self.plugs:
+            plug_emeter_daily = await plug.get_emeter_daily(
                 year=year, month=month, kwh=kwh
             )
-
-    async def get_emeter_monthly(
-        self, year: int = None, kwh: bool = True, *, index: int = -1
-    ) -> Dict:
-=======
-        emeter_daily: DefaultDict[int, float] = defaultdict(lambda: 0.0)
-        for plug in self.plugs:
-            for day, value in plug.get_emeter_daily(
-                year=year, month=month, kwh=kwh
-            ).items():
+            for day, value in plug_emeter_daily.items():
                 emeter_daily[day] += value
         return emeter_daily
 
-    def get_emeter_monthly(self, year: int = None, kwh: bool = True) -> Dict:
->>>>>>> b5e585e1
+    async def get_emeter_monthly(self, year: int = None, kwh: bool = True) -> Dict:
         """Retrieve monthly statistics for a given year.
 
         :param year: year for which to retrieve statistics (default: this year)
@@ -426,56 +159,17 @@
         :rtype: dict
         :raises SmartDeviceException: on error
         """
-<<<<<<< HEAD
-        if not await self.get_has_emeter():  # pragma: no cover
-            raise SmartStripException("Device has no emeter")
-
-        emeter_monthly = {}
-        if index < 0:
-            for plug in range(self.num_children):
-                emeter_monthly[plug] = await self.plugs[plug].get_emeter_monthly(
-                    year=year, kwh=kwh
-                )
-            return emeter_monthly
-        else:
-            self.raise_for_index(index)
-            return await self.plugs[index].get_emeter_monthly(year=year, kwh=kwh)
-
-    async def erase_emeter_stats(self, *, index: int = -1) -> bool:
-        """Erase energy meter statistics
-
-        :param index: plug index (-1 for all)
-        :return: True if statistics were deleted
-                 False if device has no energy meter.
-        :rtype: bool
-=======
         emeter_monthly: DefaultDict[int, float] = defaultdict(lambda: 0.0)
         for plug in self.plugs:
-            for month, value in plug.get_emeter_monthly(year=year, kwh=kwh):
+            plug_emeter_monthly = await plug.get_emeter_monthly(year=year, kwh=kwh)
+            for month, value in plug_emeter_monthly:
                 emeter_monthly[month] += value
         return emeter_monthly
 
-    def erase_emeter_stats(self):
+    async def erase_emeter_stats(self):
         """Erase energy meter statistics for all plugs.
 
->>>>>>> b5e585e1
         :raises SmartDeviceException: on error
         """
-<<<<<<< HEAD
-        if not await self.get_has_emeter():  # pragma: no cover
-            raise SmartStripException("Device has no emeter")
-
-        if index < 0:
-            for plug in range(self.num_children):
-                await self.plugs[plug].erase_emeter_stats()
-        else:
-            self.raise_for_index(index)
-            await self.plugs[index].erase_emeter_stats()
-
-        # As query_helper raises exception in case of failure, we have
-        # succeeded when we are this far.
-        return True
-=======
         for plug in self.plugs:
-            plug.erase_emeter_stats()
->>>>>>> b5e585e1
+            await plug.erase_emeter_stats()